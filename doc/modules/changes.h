/**
 * @page changes_current Changes after the latest release (v1.4.0)
 *
 * <p> This is the list of changes made after the release of Aspect version
 * 1.4.0. All entries are signed with the names of the author. </p>
 *
<<<<<<< HEAD
 * <li> New: There is a new boundary traction model "ascii data"
 * that prescribes the boundary traction according to pressure values
 * read from an ascii data file.
 * <br>
 * (Juliane Dannberg, 2016/05/24)
 * 
=======
 * <li> New: A material model plugin for visco-plastic rheologies,
 * which combines diffusion, dislocation or composite viscous 
 * creep with a Drucker Prager yield criterion.
 * <br>
 * (John Naliboff, 2016/05/19)
 *
>>>>>>> 0400c4ac
 * <li> Changed: The traction boundary conditions now use a new interface
 * that includes the boundary indicator (analogous to the velocity boundary
 * conditions).
 * <br>
 * (Juliane Dannberg, 2016/05/19)
 *
 * <li> New: There is a new visualization postprocessor "artificial viscosity
 * composition" to visualize the artificial viscosity of a compositional
 * field.
 * <br>
 * (Juliane Dannberg, Timo Heister, 2016/05/03)
 *
 * <li> New: Mesh refinement strategies based on artificial viscosity,
 * composition gradients, or composition threshold.
 * <br>
 * (Juliane Dannberg, Timo Heister, 2016/05/03)
 *
 * <ol>
 *
 * </ol>
 */<|MERGE_RESOLUTION|>--- conflicted
+++ resolved
@@ -4,21 +4,18 @@
  * <p> This is the list of changes made after the release of Aspect version
  * 1.4.0. All entries are signed with the names of the author. </p>
  *
-<<<<<<< HEAD
  * <li> New: There is a new boundary traction model "ascii data"
  * that prescribes the boundary traction according to pressure values
  * read from an ascii data file.
  * <br>
  * (Juliane Dannberg, 2016/05/24)
- * 
-=======
+ *
  * <li> New: A material model plugin for visco-plastic rheologies,
- * which combines diffusion, dislocation or composite viscous 
+ * which combines diffusion, dislocation or composite viscous
  * creep with a Drucker Prager yield criterion.
  * <br>
  * (John Naliboff, 2016/05/19)
  *
->>>>>>> 0400c4ac
  * <li> Changed: The traction boundary conditions now use a new interface
  * that includes the boundary indicator (analogous to the velocity boundary
  * conditions).
