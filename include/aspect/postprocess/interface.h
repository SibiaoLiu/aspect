/*
  Copyright (C) 2011, 2012 by the authors of the ASPECT code.

  This file is part of ASPECT.

  ASPECT is free software; you can redistribute it and/or modify
  it under the terms of the GNU General Public License as published by
  the Free Software Foundation; either version 2, or (at your option)
  any later version.

  ASPECT is distributed in the hope that it will be useful,
  but WITHOUT ANY WARRANTY; without even the implied warranty of
  MERCHANTABILITY or FITNESS FOR A PARTICULAR PURPOSE.  See the
  GNU General Public License for more details.

  You should have received a copy of the GNU General Public License
  along with ASPECT; see the file doc/COPYING.  If not see
  <http://www.gnu.org/licenses/>.
*/
/*  $Id$  */


#ifndef __aspect__postprocess_interface_h
#define __aspect__postprocess_interface_h

#include <aspect/global.h>
#include <aspect/plugins.h>
#include <aspect/material_model/interface.h>
#include <aspect/geometry_model/interface.h>
#include <aspect/boundary_temperature/interface.h>
#include <aspect/adiabatic_conditions.h>

#include <deal.II/base/std_cxx1x/shared_ptr.h>
#include <deal.II/base/table_handler.h>
#include <deal.II/base/parameter_handler.h>
#include <deal.II/lac/trilinos_vector.h>
#include <deal.II/lac/trilinos_block_vector.h>
#include <deal.II/dofs/dof_handler.h>
#include <deal.II/distributed/tria.h>
#include <deal.II/fe/mapping.h>
#include <deal.II/base/conditional_ostream.h>

#include <boost/serialization/split_member.hpp>


namespace aspect
{
  using namespace dealii;

  template <int dim> class Simulator;


  /**
   * A namespace for everything to do with postprocessing solutions every time step
   * or every few time steps.
   *
   * @ingroup Postprocessing
   **/
  namespace Postprocess
  {

    /**
     * This class declares the public interface of postprocessors. Postprocessors
     * must implement a function that can be called at the end of each time step
     * to evaluate the current solution, as well as functions that save the state
     * of the object and restore it (for checkpoint/restart capabilities).
     *
     * Access to the data of the simulator is granted by the @p protected member functions
     * of the SimulatorAccessor class, i.e., classes implementing this interface will
     * in general want to derive from both this Interface class as well as from the
     * SimulatorAccess class.
     *
     * @ingroup Postprocessing
     */
    template <int dim>
    class Interface
    {
      public:
        /**
         * Destructor. Does nothing but is virtual so that derived classes
         * destructors are also virtual.
         **/
        virtual
        ~Interface ();

        /**
         * Execute this postprocessor. Derived classes will implement this function
         * to do whatever they want to do to evaluate the solution at the current
         * time step.
         *
         * @param[in,out] statistics An object that contains statistics that are collected
         * throughout the simulation and that will be written to an output file at
         * the end of each time step. Postprocessors may deposit data in these
         * tables for later visualization or further processing.
         *
         * @return A pair of strings that will be
         * printed to the screen after running the postprocessor in two columns;
         * typically the first column contains a description of what the data is
         * and the second contains a numerical value of this data. If there is
         * nothing to print, simply return two empty strings.
         **/
        virtual
        std::pair<std::string,std::string>
        execute (TableHandler &statistics) = 0;

        /**
         * Declare the parameters this class takes through input files.
         * Derived classes should overload this function if they actually
         * do take parameters; this class declares a fall-back function
         * that does nothing, so that postprocessor classes that do not
         * take any parameters do not have to do anything at all.
         *
         * This function is static (and needs to be static in derived
         * classes) so that it can be called without creating actual
         * objects (because declaring parameters happens before we read
         * the input file and thus at a time when we don't even know yet
         * which postprocessor objects we need).
         */
        static
        void
        declare_parameters (ParameterHandler &prm);

        /**
         * Read the parameters this class declares from the parameter
         * file. The default implementation in this class does nothing,
         * so that derived classes that do not need any parameters do
         * not need to implement it.
         */
        virtual
        void
        parse_parameters (ParameterHandler &prm);


        /**
         * Save the state of this object to the argument given to this function.
         * This function is in support of checkpoint/restart functionality.
         *
         * Derived classes can implement this function and should store their
         * state in a string that is deposited under a key in the map through
         * which the respective class can later find the status again when the
         * program is restarted. A legitimate key to store data under is
         * <code>typeid(*this).name()</code>. It is up to derived classes to
         * decide how they want to encode their state.
         *
         * The default implementation of this function does nothing, i.e., it
         * represents a stateless object for which nothing needs to be stored
         * at checkpoint time and nothing needs to be restored at restart time.
         *
         * @param[in,out] status_strings The object into which implementations
         * in derived classes can place their status under a key that they can
         * use to retrieve the data.
         **/
        virtual
        void save (std::map<std::string, std::string> &status_strings) const;

        /**
         * Restore the state of the object by looking up a description of the
         * state in the passed argument under the same key under which it
         * was previously stored.
         *
         * The default implementation does nothing.
         *
         * @param[in] status_strings The object from which the status will
         * be restored by looking up the value for a key specific to this
         * derived class.
         **/
        virtual
        void load (const std::map<std::string, std::string> &status_strings);
    };



<<<<<<< HEAD
    /**
     * Base class for postprocessors. This class provides access to
     * the various variables of the main class that postprocessors may want to use
     * in their evaluations, such as solution vectors, the current time, time step
     * sizes, or the triangulations and DoFHandlers that correspond to solutions.
     *
     * This class is the interface between postprocessors and the main simulator
     * class. Using this insulation layer, postprocessors need not know anything
     * about the internal details of the simulation class.
     *
     * Since the functions providing access to details of the simulator class
     * are meant to be used only by derived classes of this class (rather
     * than becoming part of the public interface of these classes), the
     * functions of this class are made @p protected.
     *
     * @ingroup Postprocessing
     */
    template <int dim>
    class SimulatorAccess
    {
      public:
        /**
         * Destructor. Does nothing but is virtual so that derived classes
         * destructors are also virtual.
         **/
        virtual
        ~SimulatorAccess ();

        /**
         * Initialize this class for a given simulator. This function
         * is marked as virtual so that derived classes can do something
         * upon initialization as well, for example look up and cache
         * data; derived classes should call this function from the base
         * class as well, however.
         *
         * @param simulator A reference to the main simulator object to which the
         * postprocessor implemented in the derived class should be applied.
         **/
        virtual void initialize (const Simulator<dim> &simulator);

      protected:
        /** @name Accessing variables that identify overall properties of the simulator */
        /** @{ */

        /**
         * Return the MPI communicator for this simulation.
         */
        MPI_Comm
        get_mpi_communicator () const;

        /**
         * Return a reference to the stream object that only outputs something on one
        * processor in a parallel program and simply ignores output put into it on
        * all other processors.
         */
        const ConditionalOStream &
        get_pcout () const;

        /**
         * Return the current simulation time in seconds.
         */
        double get_time () const;

        /**
         * Return the size of the last time step.
         */
        double
        get_timestep () const;

        /**
         * Return the current number of a time step.
         */
        unsigned int
        get_timestep_number () const;

        /**
         * Return a reference to the triangulation in use by the simulator
         * object.
         */
        const parallel::distributed::Triangulation<dim> &
        get_triangulation () const;

        /**
         * Return the global volume of the computational domain.
         */
        double
        get_volume () const;

        /**
         * Return a reference to the mapping used to describe the boundary
        * of the domain.
         */
        const Mapping<dim> &
        get_mapping () const;

        /**
         * Return the directory specified in the input parameter file to be
         * the place where output files are to be placed. The string is
         * terminated by a directory separator (i.e., '/').
         */
        std::string
        get_output_directory () const;

        /**
        * Return whether things like velocities should be converted from
        * the seconds in the MKS system to years. The value of this flag
        * is set by the corresponding entry in the input parameter file.
        */
        bool
        convert_output_to_years () const;

        /**
        * Return the number of compositional fields specified in the input
        * parameter file that will be advected along with the flow field.
        */
        unsigned int
        get_compositional_fields () const;

        /**
        * Return 1 if there are compositional fields that will be advected
        * along with the flowfield, otherwise return 0.
        */
        unsigned int
        get_composition_true () const;

        /**
        * Compute the error indicators in the same way they are normally used
        * for mesh refinement. The mesh is not refined when doing so, but the
        * indicators can be used when generating graphical output to check
        * why mesh refinement is proceeding as it is.
        */

        void
        get_refinement_criteria(Vector<float> &estimated_error_per_cell) const;
        /** @} */


        /** @name Accessing variables that identify the solution of the problem */
        /** @{ */


        /**
         * Return a reference to the vector that has the current
         * solution of the entire system, i.e. the velocity and
         * pressure variables as well as the temperature.  This vector
         * is associated with the DoFHandler object returned by
         * get_dof_handler().
         *
         * @note In general the vector is a distributed vector; however, it
         * contains ghost elements for all locally relevant degrees of freedom.
         */
        const LinearAlgebra::BlockVector &
        get_solution () const;

        /**
         * Return a reference to the vector that has the solution
         * of the entire system at the previous time step.
         * This vector is associated with the DoFHandler object returned by
         * get_stokes_dof_handler().
         *
         * @note In general the vector is a distributed vector; however, it
         * contains ghost elements for all locally relevant degrees of freedom.
         */
        const LinearAlgebra::BlockVector &
        get_old_solution () const;

        /**
         * Return a reference to the DoFHandler that is used to discretize
         * the variables at the current time step.
         */
        const DoFHandler<dim> &
        get_dof_handler () const;

        /**
         * Fill the argument with a set of depth averages of the current
         * temperature field. The function fills a vector that contains
         * average temperatures over slices of the domain of same depth. The
         * function resizes the output vector to match the number of depth
         * slices.
         */
        void
        get_depth_average_temperature(std::vector<double> &values) const;

        /**
         * Compute a depth average of the current viscosity
         */
        void
        get_depth_average_viscosity(std::vector<double> &values) const;
=======
>>>>>>> 79b4eae0



    /**
     * A class that manages all objects that provide functionality to postprocess
     * solutions. It declares run time parameters for input files, reads their
     * values from such an input file, manages a list of all postprocessors selected
     * in the input file, and upon request through the execute() function calls
     * them in turn.
     *
     * @ingroup Postprocessing
     */
    template <int dim>
    class Manager
    {
      public:
        /**
         * Initialize the postprocessors handled by this object for a given simulator.
         *
         * @param simulator A reference to the main simulator object to which the
         * postprocessor implemented in the derived class should be applied.
         **/
        void initialize (const Simulator<dim> &simulator);

        /**
         * Execute all of the postprocessor objects that have been
         * requested in the input file. These objects also fill the
         * contents of the statistics object.
         *
         * The function returns a concatenation of the text returned by
         * the individual postprocessors.
         */
        std::list<std::pair<std::string,std::string> >
        execute (TableHandler &statistics);

        /**
         * Declare the parameters of all known postprocessors, as
         * well as of ones this class has itself.
         */
        static
        void
        declare_parameters (ParameterHandler &prm);

        /**
         * Read the parameters this class declares from the parameter
         * file. This determines which postprocessor objects will be
         * created; then let these objects read their parameters as
         * well.
         */
        void
        parse_parameters (ParameterHandler &prm);

        /**
         * Write the data of this object to a
         * stream for the purpose of
         * serialization.
         */
        template <class Archive>
        void save (Archive &ar,
                   const unsigned int version) const;

        /**
         * Read the data of this object from a
         * stream for the purpose of
         * serialization.
         */
        template <class Archive>
        void load (Archive &ar,
                   const unsigned int version);

        BOOST_SERIALIZATION_SPLIT_MEMBER()


        /**
         * A function that is used to register postprocessor objects
         * in such a way that the Manager can deal with all of them
         * without having to know them by name. This allows the files
         * in which individual postprocessors are implement to register
         * these postprocessors, rather than also having to modify the
         * Manage class by adding the new postprocessor class.
         *
         * @param name The name under which this postprocessor is to
         * be called in parameter files.
        * @param description A text description of what this model
        * does and that will be listed in the documentation of
        * the parameter file.
         * @param declare_parameters_function A pointer to a function
         * that declares the parameters for this postprocessor.
         * @param factory_function A pointer to a function that creates
         * such a postprocessor object and returns a pointer to it.
         **/
        static
        void
        register_postprocessor (const std::string &name,
                                const std::string &description,
                                void (*declare_parameters_function) (ParameterHandler &),
                                Interface<dim> *(*factory_function) ());

        /**
         * Exception.
         */
        DeclException1 (ExcPostprocessorNameNotFound,
                        std::string,
                        << "Could not find entry <"
                        << arg1
                        << "> among the names of registered postprocessors.");
      private:
        /**
         * A list of postprocessor objects that have been requested
         * in the parameter file.
         */
        std::list<std_cxx1x::shared_ptr<Interface<dim> > > postprocessors;
    };


    /* -------------------------- inline and template functions ---------------------- */

    template <int dim>
    template <class Archive>
    void Manager<dim>::save (Archive &ar,
                             const unsigned int) const
    {
      // let all the postprocessors save their data in a map and then
      // serialize that
      std::map<std::string,std::string> saved_text;
      for (typename std::list<std_cxx1x::shared_ptr<Interface<dim> > >::const_iterator
           p = postprocessors.begin();
           p != postprocessors.end(); ++p)
        (*p)->save (saved_text);

      ar &saved_text;
    }


    template <int dim>
    template <class Archive>
    void Manager<dim>::load (Archive &ar,
                             const unsigned int)
    {
      // get the map back out of the stream; then let the postprocessors
      // that we currently have get their data from there. note that this
      // may not be the same set of postprocessors we had when we saved
      // their data
      std::map<std::string,std::string> saved_text;
      ar &saved_text;

      for (typename std::list<std_cxx1x::shared_ptr<Interface<dim> > >::iterator
           p = postprocessors.begin();
           p != postprocessors.end(); ++p)
        (*p)->load (saved_text);
    }


    /**
     * Given a class name, a name, and a description for the parameter file for a postprocessor, register it with
     * the aspect::Postprocess::Manager class.
     *
     * @ingroup Postprocessing
     */
#define ASPECT_REGISTER_POSTPROCESSOR(classname,name,description) \
  template class classname<2>; \
  template class classname<3>; \
  namespace ASPECT_REGISTER_POSTPROCESSOR_ ## classname \
  { \
    aspect::internal::Plugins::RegisterHelper<Interface<2>,classname<2> > \
    dummy_ ## classname ## _2d (&aspect::Postprocess::Manager<2>::register_postprocessor, \
                                name, description); \
    aspect::internal::Plugins::RegisterHelper<Interface<3>,classname<3> > \
    dummy_ ## classname ## _3d (&aspect::Postprocess::Manager<3>::register_postprocessor, \
                                name, description); \
  }
  }
}


#endif<|MERGE_RESOLUTION|>--- conflicted
+++ resolved
@@ -170,197 +170,6 @@
 
 
 
-<<<<<<< HEAD
-    /**
-     * Base class for postprocessors. This class provides access to
-     * the various variables of the main class that postprocessors may want to use
-     * in their evaluations, such as solution vectors, the current time, time step
-     * sizes, or the triangulations and DoFHandlers that correspond to solutions.
-     *
-     * This class is the interface between postprocessors and the main simulator
-     * class. Using this insulation layer, postprocessors need not know anything
-     * about the internal details of the simulation class.
-     *
-     * Since the functions providing access to details of the simulator class
-     * are meant to be used only by derived classes of this class (rather
-     * than becoming part of the public interface of these classes), the
-     * functions of this class are made @p protected.
-     *
-     * @ingroup Postprocessing
-     */
-    template <int dim>
-    class SimulatorAccess
-    {
-      public:
-        /**
-         * Destructor. Does nothing but is virtual so that derived classes
-         * destructors are also virtual.
-         **/
-        virtual
-        ~SimulatorAccess ();
-
-        /**
-         * Initialize this class for a given simulator. This function
-         * is marked as virtual so that derived classes can do something
-         * upon initialization as well, for example look up and cache
-         * data; derived classes should call this function from the base
-         * class as well, however.
-         *
-         * @param simulator A reference to the main simulator object to which the
-         * postprocessor implemented in the derived class should be applied.
-         **/
-        virtual void initialize (const Simulator<dim> &simulator);
-
-      protected:
-        /** @name Accessing variables that identify overall properties of the simulator */
-        /** @{ */
-
-        /**
-         * Return the MPI communicator for this simulation.
-         */
-        MPI_Comm
-        get_mpi_communicator () const;
-
-        /**
-         * Return a reference to the stream object that only outputs something on one
-        * processor in a parallel program and simply ignores output put into it on
-        * all other processors.
-         */
-        const ConditionalOStream &
-        get_pcout () const;
-
-        /**
-         * Return the current simulation time in seconds.
-         */
-        double get_time () const;
-
-        /**
-         * Return the size of the last time step.
-         */
-        double
-        get_timestep () const;
-
-        /**
-         * Return the current number of a time step.
-         */
-        unsigned int
-        get_timestep_number () const;
-
-        /**
-         * Return a reference to the triangulation in use by the simulator
-         * object.
-         */
-        const parallel::distributed::Triangulation<dim> &
-        get_triangulation () const;
-
-        /**
-         * Return the global volume of the computational domain.
-         */
-        double
-        get_volume () const;
-
-        /**
-         * Return a reference to the mapping used to describe the boundary
-        * of the domain.
-         */
-        const Mapping<dim> &
-        get_mapping () const;
-
-        /**
-         * Return the directory specified in the input parameter file to be
-         * the place where output files are to be placed. The string is
-         * terminated by a directory separator (i.e., '/').
-         */
-        std::string
-        get_output_directory () const;
-
-        /**
-        * Return whether things like velocities should be converted from
-        * the seconds in the MKS system to years. The value of this flag
-        * is set by the corresponding entry in the input parameter file.
-        */
-        bool
-        convert_output_to_years () const;
-
-        /**
-        * Return the number of compositional fields specified in the input
-        * parameter file that will be advected along with the flow field.
-        */
-        unsigned int
-        get_compositional_fields () const;
-
-        /**
-        * Return 1 if there are compositional fields that will be advected
-        * along with the flowfield, otherwise return 0.
-        */
-        unsigned int
-        get_composition_true () const;
-
-        /**
-        * Compute the error indicators in the same way they are normally used
-        * for mesh refinement. The mesh is not refined when doing so, but the
-        * indicators can be used when generating graphical output to check
-        * why mesh refinement is proceeding as it is.
-        */
-
-        void
-        get_refinement_criteria(Vector<float> &estimated_error_per_cell) const;
-        /** @} */
-
-
-        /** @name Accessing variables that identify the solution of the problem */
-        /** @{ */
-
-
-        /**
-         * Return a reference to the vector that has the current
-         * solution of the entire system, i.e. the velocity and
-         * pressure variables as well as the temperature.  This vector
-         * is associated with the DoFHandler object returned by
-         * get_dof_handler().
-         *
-         * @note In general the vector is a distributed vector; however, it
-         * contains ghost elements for all locally relevant degrees of freedom.
-         */
-        const LinearAlgebra::BlockVector &
-        get_solution () const;
-
-        /**
-         * Return a reference to the vector that has the solution
-         * of the entire system at the previous time step.
-         * This vector is associated with the DoFHandler object returned by
-         * get_stokes_dof_handler().
-         *
-         * @note In general the vector is a distributed vector; however, it
-         * contains ghost elements for all locally relevant degrees of freedom.
-         */
-        const LinearAlgebra::BlockVector &
-        get_old_solution () const;
-
-        /**
-         * Return a reference to the DoFHandler that is used to discretize
-         * the variables at the current time step.
-         */
-        const DoFHandler<dim> &
-        get_dof_handler () const;
-
-        /**
-         * Fill the argument with a set of depth averages of the current
-         * temperature field. The function fills a vector that contains
-         * average temperatures over slices of the domain of same depth. The
-         * function resizes the output vector to match the number of depth
-         * slices.
-         */
-        void
-        get_depth_average_temperature(std::vector<double> &values) const;
-
-        /**
-         * Compute a depth average of the current viscosity
-         */
-        void
-        get_depth_average_viscosity(std::vector<double> &values) const;
-=======
->>>>>>> 79b4eae0
 
 
 
